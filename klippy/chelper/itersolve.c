--- conflicted
+++ resolved
@@ -34,7 +34,12 @@
     m->accel_order = accel_order;
 }
 
-<<<<<<< HEAD
+static inline double
+max_accel_comp(double accel_comp, double accel_t)
+{
+    return fmin(accel_comp, accel_t * accel_t);
+}
+
 static void
 move_fill_bezier2(struct move_accel *ma, double start_accel_v
                   , double effective_accel, double accel_offset_t)
@@ -43,19 +48,13 @@
     ma->c2 = .5 * effective_accel;
     ma->c1 = start_accel_v;
     ma->c0 = (-ma->c2 * ma->offset_t - ma->c1) * ma->offset_t;
-=======
-static inline double
-max_accel_comp(double accel_comp, double accel_t)
-{
-    return fmin(accel_comp, accel_t * accel_t);
->>>>>>> 82f39a3f
 }
 
 // Determine the coefficients for a 4th order bezier position function
 static void
-<<<<<<< HEAD
 move_fill_bezier4(struct move_accel *ma, double start_accel_v
-        , double effective_accel, double total_accel_t, double accel_offset_t)
+        , double effective_accel, double total_accel_t, double accel_offset_t
+        , double accel_comp)
 {
     ma->offset_t = accel_offset_t;
     if (!total_accel_t) {
@@ -67,32 +66,17 @@
     double accel_div_accel_t2 = accel_div_accel_t * inv_accel_t;
     ma->c4 = -.5 * accel_div_accel_t2;
     ma->c3 = accel_div_accel_t;
-    ma->c1 = start_accel_v;
+    ma->c2 = -6. * accel_div_accel_t2 * accel_comp;
+    ma->c1 = start_accel_v + 6. * accel_div_accel_t * accel_comp;
     ma->c0 = 0;
     ma->c0 = -move_eval_accel(ma, 0);
-=======
-move_fill_bezier4(struct move_accel *ma, double start_v
-                  , double accel, double accel_t, double accel_comp)
-{
-    if (!accel_t) {
-        ma->c4 = ma->c3 = ma->c1 = 0.;
-        return;
-    }
-    double inv_accel_t = 1. / accel_t;
-    double accel_div_accel_t = accel * inv_accel_t;
-    double accel_div_accel_t2 = accel_div_accel_t * inv_accel_t;
-    ma->c4 = -.5 * accel_div_accel_t2;
-    ma->c3 = accel_div_accel_t;
-    ma->c2 = -6. * accel_div_accel_t2 * accel_comp;
-    ma->c1 = start_v + 6. * accel_div_accel_t * accel_comp;
->>>>>>> 82f39a3f
 }
 
 // Determine the coefficients for a 6th order bezier position function
 static void
-<<<<<<< HEAD
 move_fill_bezier6(struct move_accel *ma, double start_accel_v
-        , double effective_accel, double total_accel_t, double accel_offset_t)
+        , double effective_accel, double total_accel_t, double accel_offset_t
+        , double accel_comp)
 {
     ma->offset_t = accel_offset_t;
     if (!total_accel_t) {
@@ -101,32 +85,16 @@
     }
     double inv_accel_t = 1. / total_accel_t;
     double accel_div_accel_t2 = effective_accel * inv_accel_t * inv_accel_t;
-=======
-move_fill_bezier6(struct move_accel *ma, double start_v
-                  , double accel, double accel_t, double accel_comp)
-{
-    if (!accel_t) {
-        ma->c6 = ma->c5 = ma->c4 = ma->c1 = 0.;
-        return;
-    }
-    double inv_accel_t = 1. / accel_t;
-    double accel_div_accel_t2 = accel * inv_accel_t * inv_accel_t;
->>>>>>> 82f39a3f
     double accel_div_accel_t3 = accel_div_accel_t2 * inv_accel_t;
     double accel_div_accel_t4 = accel_div_accel_t3 * inv_accel_t;
     ma->c6 = accel_div_accel_t4;
     ma->c5 = -3. * accel_div_accel_t3;
-<<<<<<< HEAD
-    ma->c4 = 2.5 * accel_div_accel_t2;
+    ma->c4 = 2.5 * accel_div_accel_t2 + 30. * accel_div_accel_t4 * accel_comp;
+    ma->c3 = -60. * accel_div_accel_t3 * accel_comp;
+    ma->c2 = 30. * accel_div_accel_t2 * accel_comp;
     ma->c1 = start_accel_v;
     ma->c0 = 0;
     ma->c0 = -move_eval_accel(ma, 0);
-=======
-    ma->c4 = 2.5 * accel_div_accel_t2 + 30. * accel_div_accel_t4 * accel_comp;
-    ma->c3 = -60. * accel_div_accel_t3 * accel_comp;
-    ma->c2 = 30. * accel_div_accel_t2 * accel_comp;
-    ma->c1 = start_v;
->>>>>>> 82f39a3f
 }
 
 // Populate a 'struct move' with a velocity trapezoid
@@ -137,13 +105,8 @@
           , double decel_t, double decel_offset_t, double total_decel_t
           , double start_pos_x, double start_pos_y, double start_pos_z
           , double axes_d_x, double axes_d_y, double axes_d_z
-<<<<<<< HEAD
           , double start_accel_v, double cruise_v
-          , double effective_accel, double effective_decel)
-=======
-          , double start_v, double cruise_v, double accel, double decel
-          , double accel_comp)
->>>>>>> 82f39a3f
+          , double effective_accel, double effective_decel, double accel_comp)
 {
     // Setup velocity trapezoid
     m->print_time = print_time;
@@ -154,16 +117,19 @@
     // Setup for accel/cruise/decel phases
     m->cruise_v = cruise_v;
     if (m->accel_order == 4) {
-<<<<<<< HEAD
         move_fill_bezier4(&m->accel, start_accel_v, effective_accel
-                , total_accel_t, accel_offset_t);
+                , total_accel_t, accel_offset_t
+                , max_accel_comp(accel_comp, accel_t));
         move_fill_bezier4(&m->decel, cruise_v, -effective_decel
-                , total_decel_t, decel_offset_t);
+                , total_decel_t, decel_offset_t
+                , max_accel_comp(accel_comp, decel_t));
     } else if (m->accel_order == 6) {
         move_fill_bezier6(&m->accel, start_accel_v, effective_accel
-                , total_accel_t, accel_offset_t);
+                , total_accel_t, accel_offset_t
+                , max_accel_comp(accel_comp, accel_t));
         move_fill_bezier6(&m->decel, cruise_v, -effective_decel
-                , total_decel_t, decel_offset_t);
+                , total_decel_t, decel_offset_t
+                , max_accel_comp(accel_comp, decel_t));
     } else {
         move_fill_bezier2(&m->accel, start_accel_v, effective_accel
                 , accel_offset_t);
@@ -172,23 +138,6 @@
     }
     m->cruise_start_d = move_eval_accel(&m->accel, accel_t);
     m->decel_start_d = m->cruise_start_d + cruise_t * cruise_v;
-=======
-        move_fill_bezier4(&m->accel, start_v, accel, accel_t
-                , max_accel_comp(accel_comp, accel_t));
-        move_fill_bezier4(&m->decel, cruise_v, -decel, decel_t
-                , max_accel_comp(accel_comp, decel_t));
-    } else if (m->accel_order == 6) {
-        move_fill_bezier6(&m->accel, start_v, accel, accel_t
-                , max_accel_comp(accel_comp, accel_t));
-        move_fill_bezier6(&m->decel, cruise_v, -decel, decel_t
-                , max_accel_comp(accel_comp, decel_t));
-    } else {
-        m->accel.c1 = start_v;
-        m->accel.c2 = .5 * accel;
-        m->decel.c1 = cruise_v;
-        m->decel.c2 = -.5 * decel;
-    }
->>>>>>> 82f39a3f
 
     // Setup for move_get_coord()
     m->start_pos.x = start_pos_x;
@@ -201,22 +150,6 @@
     m->axes_r.z = axes_d_z * inv_move_d;
 }
 
-<<<<<<< HEAD
-=======
-// Find the distance travel during acceleration/deceleration
-static inline double
-move_eval_accel(struct move_accel *ma, double move_time)
-{
-    double v = ma->c6;
-    v = ma->c5 + v * move_time;
-    v = ma->c4 + v * move_time;
-    v = ma->c3 + v * move_time;
-    v = ma->c2 + v * move_time;
-    v = ma->c1 + v * move_time;
-    return v * move_time;
-}
-
->>>>>>> 82f39a3f
 // Return the distance moved given a time in a move
 inline double
 move_get_distance(struct move *m, double move_time)
@@ -389,12 +322,8 @@
 {
     struct move m;
     memset(&m, 0, sizeof(m));
-<<<<<<< HEAD
     move_fill(&m, 0., 0., 0., 0., 1., 0., 0., 0., x, y, z, 0., 1., 0., 0., 1.
-            , 0., 0.);
-=======
-    move_fill(&m, 0., 0., 1., 0., x, y, z, 0., 1., 0., 0., 1., 0., 0., 0.);
->>>>>>> 82f39a3f
+            , 0., 0., 0.);
     return sk->calc_position(sk, &m, 0.);
 }
 
