#ifndef __LIST_H
#define __LIST_H

#define container_of(ptr, type, member) ({                      \
        const typeof( ((type *)0)->member ) *__mptr = (ptr);    \
        (type *)( (char *)__mptr - offsetof(type,member) );})


/****************************************************************
 * list - Double linked lists
 ****************************************************************/

struct list_node {
    struct list_node *next, *prev;
};

struct list_head {
    struct list_node root;
};

static inline void
list_init(struct list_head *h)
{
    h->root.prev = h->root.next = &h->root;
}

static inline int
list_empty(const struct list_head *h)
{
    return h->root.next == &h->root;
}

static inline int
list_is_first(const struct list_node *n, const struct list_head *h)
{
    return n->prev == &h->root;
}

static inline int
list_is_last(const struct list_node *n, const struct list_head *h)
{
    return n->next == &h->root;
}

static inline void
list_del(struct list_node *n)
{
    struct list_node *prev = n->prev;
    struct list_node *next = n->next;
    next->prev = prev;
    prev->next = next;
}

static inline void
__list_add(struct list_node *n, struct list_node *prev, struct list_node *next)
{
    next->prev = n;
    n->next = next;
    n->prev = prev;
    prev->next = n;
}

static inline void
list_add_after(struct list_node *n, struct list_node *prev)
{
    __list_add(n, prev, prev->next);
}

static inline void
list_add_before(struct list_node *n, struct list_node *next)
{
    __list_add(n, next->prev, next);
}

static inline void
list_add_head(struct list_node *n, struct list_head *h)
{
    list_add_after(n, &h->root);
}

static inline void
list_add_tail(struct list_node *n, struct list_head *h)
{
    list_add_before(n, &h->root);
}

static inline void
list_join_tail(struct list_head *add, struct list_head *h)
{
    if (!list_empty(add)) {
        struct list_node *prev = h->root.prev;
        struct list_node *next = &h->root;
        struct list_node *first = add->root.next;
        struct list_node *last = add->root.prev;
        first->prev = prev;
        prev->next = first;
        last->next = next;
        next->prev = last;
    }
}

#define list_next_entry(pos, member)                            \
    container_of((pos)->member.next, typeof(*pos), member)

#define list_prev_entry(pos, member)                            \
    container_of((pos)->member.prev, typeof(*pos), member)

#define list_first_entry(head, type, member)                    \
    container_of((head)->root.next, type, member)

#define list_last_entry(head, type, member)                     \
    container_of((head)->root.prev, type, member)

<<<<<<< HEAD
#define list_at_end(pos, head, member)                          \
    (&(pos)->member == &(head)->root)

=======
>>>>>>> 940a112a
#define list_for_each_entry(pos, head, member)                  \
    for (pos = list_first_entry((head), typeof(*pos), member)   \
         ; !list_at_end(pos, head, member)                      \
         ; pos = list_next_entry(pos, member))

#define list_for_each_entry_safe(pos, n, head, member)          \
    for (pos = list_first_entry((head), typeof(*pos), member)   \
          , n = list_next_entry(pos, member)                    \
         ; !list_at_end(pos, head, member)                      \
         ; pos = n, n = list_next_entry(n, member))

#define list_for_each_entry_reversed(pos, head, member)         \
    for (pos = list_last_entry((head), typeof(*pos), member)    \
         ; !list_at_end(pos, head, member)                      \
         ; pos = list_prev_entry(pos, member))

#define list_for_each_entry_reversed_safe(pos, n, head, member) \
    for (pos = list_last_entry((head), typeof(*pos), member)    \
          , n = list_prev_entry(pos, member)                    \
         ; !list_at_end(pos, head, member)                      \
         ; pos = n, n = list_prev_entry(pos, member))

#endif // list.h<|MERGE_RESOLUTION|>--- conflicted
+++ resolved
@@ -111,12 +111,9 @@
 #define list_last_entry(head, type, member)                     \
     container_of((head)->root.prev, type, member)
 
-<<<<<<< HEAD
 #define list_at_end(pos, head, member)                          \
     (&(pos)->member == &(head)->root)
 
-=======
->>>>>>> 940a112a
 #define list_for_each_entry(pos, head, member)                  \
     for (pos = list_first_entry((head), typeof(*pos), member)   \
          ; !list_at_end(pos, head, member)                      \
