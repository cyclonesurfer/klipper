# Wrapper around C helper code
#
# Copyright (C) 2016-2018  Kevin O'Connor <kevin@koconnor.net>
#
# This file may be distributed under the terms of the GNU GPLv3 license.
import os, logging
import cffi


######################################################################
# c_helper.so compiling
######################################################################

COMPILE_CMD = ("gcc -Wall -g -O2 -shared -fPIC"
               " -flto -fwhole-program -fno-use-linker-plugin"
               " -o %s %s")
SOURCE_FILES = [
<<<<<<< HEAD
    'pyhelper.c', 'serialqueue.c', 'stepcompress.c', 'itersolve.c',
    'moveq.c', 'trapq.c', 'scurve.c',
=======
    'pyhelper.c', 'serialqueue.c', 'stepcompress.c', 'itersolve.c', 'trapq.c',
>>>>>>> 86121ff7
    'kin_cartesian.c', 'kin_corexy.c', 'kin_delta.c', 'kin_polar.c',
    'kin_winch.c', 'kin_extruder.c',
]
DEST_LIB = "c_helper.so"
OTHER_FILES = [
<<<<<<< HEAD
    'list.h', 'serialqueue.h', 'stepcompress.h', 'itersolve.h', 'moveq.h',
    'pyhelper.h', 'trapq.h', 'scurve.h',
=======
    'list.h', 'serialqueue.h', 'stepcompress.h', 'itersolve.h', 'pyhelper.h',
    'trapq.h',
>>>>>>> 86121ff7
]

defs_stepcompress = """
    struct stepcompress *stepcompress_alloc(uint32_t oid);
    void stepcompress_fill(struct stepcompress *sc, uint32_t max_error
        , uint32_t invert_sdir, uint32_t queue_step_msgid
        , uint32_t set_next_step_dir_msgid);
    void stepcompress_free(struct stepcompress *sc);
    int stepcompress_reset(struct stepcompress *sc, uint64_t last_step_clock);
    int stepcompress_queue_msg(struct stepcompress *sc
        , uint32_t *data, int len);

    struct steppersync *steppersync_alloc(struct serialqueue *sq
        , struct stepcompress **sc_list, int sc_num, int move_num);
    void steppersync_free(struct steppersync *ss);
    void steppersync_set_time(struct steppersync *ss
        , double time_offset, double mcu_freq);
    int steppersync_flush(struct steppersync *ss, uint64_t move_clock);
"""

defs_itersolve = """
    int32_t itersolve_generate_steps(struct stepper_kinematics *sk
        , double flush_time);
    double itersolve_check_active(struct stepper_kinematics *sk
        , double flush_time);
    void itersolve_set_trapq(struct stepper_kinematics *sk, struct trapq *tq);
    void itersolve_set_stepcompress(struct stepper_kinematics *sk
        , struct stepcompress *sc, double step_dist);
    double itersolve_calc_position_from_coord(struct stepper_kinematics *sk
        , double x, double y, double z);
    void itersolve_set_commanded_pos(struct stepper_kinematics *sk, double pos);
    double itersolve_get_commanded_pos(struct stepper_kinematics *sk);
"""

<<<<<<< HEAD
defs_moveq = """
    struct moveq *moveq_alloc(void);
    void moveq_reset(struct moveq *mq);
    int moveq_add(struct moveq *mq, double move_d
        , double junction_max_v2, double velocity
        , int accel_order, double accel, double smoothed_accel
        , double jerk, double min_jerk_limit_time, double accel_comp);
    int moveq_plan(struct moveq *mq, int lazy);
    double moveq_getmove(struct moveq *mq
        , struct trap_accel_decel *accel_decel);
"""

defs_trapq = """
    struct trap_accel_decel *accel_decel_alloc(void);
    void trapq_append(struct trapq *tq, double print_time
        , double start_pos_x, double start_pos_y, double start_pos_z
        , double axes_d_x, double axes_d_y, double axes_d_z
        , const struct trap_accel_decel *accel_decel);
=======
defs_trapq = """
    void trapq_append(struct trapq *tq, double print_time
        , double accel_t, double cruise_t, double decel_t
        , double start_pos_x, double start_pos_y, double start_pos_z
        , double axes_r_x, double axes_r_y, double axes_r_z
        , double start_v, double cruise_v, double accel);
>>>>>>> 86121ff7
    struct trapq *trapq_alloc(void);
    void trapq_free(struct trapq *tq);
    void trapq_free_moves(struct trapq *tq, double print_time);
"""

defs_kin_cartesian = """
    struct stepper_kinematics *cartesian_stepper_alloc(char axis);
"""

defs_kin_corexy = """
    struct stepper_kinematics *corexy_stepper_alloc(char type);
"""

defs_kin_delta = """
    struct stepper_kinematics *delta_stepper_alloc(double arm2
        , double tower_x, double tower_y);
"""

defs_kin_polar = """
    struct stepper_kinematics *polar_stepper_alloc(char type);
"""

defs_kin_winch = """
    struct stepper_kinematics *winch_stepper_alloc(double anchor_x
        , double anchor_y, double anchor_z);
"""

defs_kin_extruder = """
    struct stepper_kinematics *extruder_stepper_alloc(void);
    void extruder_add_move(struct trapq *tq, double print_time
<<<<<<< HEAD
        , double start_e_pos, double extrude_r
        , const struct trap_accel_decel *accel_decel);
=======
        , double accel_t, double cruise_t, double decel_t, double start_e_pos
        , double start_v, double cruise_v, double accel
        , double extra_accel_v, double extra_decel_v);
>>>>>>> 86121ff7
"""

defs_serialqueue = """
    #define MESSAGE_MAX 64
    struct pull_queue_message {
        uint8_t msg[MESSAGE_MAX];
        int len;
        double sent_time, receive_time;
    };

    struct serialqueue *serialqueue_alloc(int serial_fd, int write_only);
    void serialqueue_exit(struct serialqueue *sq);
    void serialqueue_free(struct serialqueue *sq);
    struct command_queue *serialqueue_alloc_commandqueue(void);
    void serialqueue_free_commandqueue(struct command_queue *cq);
    void serialqueue_send(struct serialqueue *sq, struct command_queue *cq
        , uint8_t *msg, int len, uint64_t min_clock, uint64_t req_clock);
    void serialqueue_pull(struct serialqueue *sq
        , struct pull_queue_message *pqm);
    void serialqueue_set_baud_adjust(struct serialqueue *sq
        , double baud_adjust);
    void serialqueue_set_receive_window(struct serialqueue *sq
        , int receive_window);
    void serialqueue_set_clock_est(struct serialqueue *sq, double est_freq
        , double last_clock_time, uint64_t last_clock);
    void serialqueue_get_stats(struct serialqueue *sq, char *buf, int len);
    int serialqueue_extract_old(struct serialqueue *sq, int sentq
        , struct pull_queue_message *q, int max);
"""

defs_pyhelper = """
    void set_python_logging_callback(void (*func)(const char *));
    double get_monotonic(void);
"""

defs_std = """
    void free(void*);
"""

defs_all = [
    defs_pyhelper, defs_serialqueue, defs_std,
<<<<<<< HEAD
    defs_stepcompress, defs_itersolve, defs_moveq, defs_trapq,
=======
    defs_stepcompress, defs_itersolve, defs_trapq,
>>>>>>> 86121ff7
    defs_kin_cartesian, defs_kin_corexy, defs_kin_delta, defs_kin_polar,
    defs_kin_winch, defs_kin_extruder
]

# Return the list of file modification times
def get_mtimes(srcdir, filelist):
    out = []
    for filename in filelist:
        pathname = os.path.join(srcdir, filename)
        try:
            t = os.path.getmtime(pathname)
        except os.error:
            continue
        out.append(t)
    return out

# Check if the code needs to be compiled
def check_build_code(srcdir, target, sources, cmd, other_files=[]):
    src_times = get_mtimes(srcdir, sources + other_files)
    obj_times = get_mtimes(srcdir, [target])
    if not obj_times or max(src_times) > min(obj_times):
        logging.info("Building C code module %s", target)
        srcfiles = [os.path.join(srcdir, fname) for fname in sources]
        destlib = os.path.join(srcdir, target)
        os.system(cmd % (destlib, ' '.join(srcfiles)))

FFI_main = None
FFI_lib = None
pyhelper_logging_callback = None

# Return the Foreign Function Interface api to the caller
def get_ffi():
    global FFI_main, FFI_lib, pyhelper_logging_callback
    if FFI_lib is None:
        srcdir = os.path.dirname(os.path.realpath(__file__))
        check_build_code(srcdir, DEST_LIB, SOURCE_FILES, COMPILE_CMD
                         , OTHER_FILES)
        FFI_main = cffi.FFI()
        for d in defs_all:
            FFI_main.cdef(d)
        FFI_lib = FFI_main.dlopen(os.path.join(srcdir, DEST_LIB))
        # Setup error logging
        def logging_callback(msg):
            logging.error(FFI_main.string(msg))
        pyhelper_logging_callback = FFI_main.callback(
            "void(const char *)", logging_callback)
        FFI_lib.set_python_logging_callback(pyhelper_logging_callback)
    return FFI_main, FFI_lib


######################################################################
# hub-ctrl hub power controller
######################################################################

HC_COMPILE_CMD = "gcc -Wall -g -O2 -o %s %s -lusb"
HC_SOURCE_FILES = ['hub-ctrl.c']
HC_SOURCE_DIR = '../../lib/hub-ctrl'
HC_TARGET = "hub-ctrl"
HC_CMD = "sudo %s/hub-ctrl -h 0 -P 2 -p %d"

def run_hub_ctrl(enable_power):
    srcdir = os.path.dirname(os.path.realpath(__file__))
    hubdir = os.path.join(srcdir, HC_SOURCE_DIR)
    check_build_code(hubdir, HC_TARGET, HC_SOURCE_FILES, HC_COMPILE_CMD)
    os.system(HC_CMD % (hubdir, enable_power))


if __name__ == '__main__':
    get_ffi()<|MERGE_RESOLUTION|>--- conflicted
+++ resolved
@@ -15,24 +15,15 @@
                " -flto -fwhole-program -fno-use-linker-plugin"
                " -o %s %s")
 SOURCE_FILES = [
-<<<<<<< HEAD
     'pyhelper.c', 'serialqueue.c', 'stepcompress.c', 'itersolve.c',
     'moveq.c', 'trapq.c', 'scurve.c',
-=======
-    'pyhelper.c', 'serialqueue.c', 'stepcompress.c', 'itersolve.c', 'trapq.c',
->>>>>>> 86121ff7
     'kin_cartesian.c', 'kin_corexy.c', 'kin_delta.c', 'kin_polar.c',
     'kin_winch.c', 'kin_extruder.c',
 ]
 DEST_LIB = "c_helper.so"
 OTHER_FILES = [
-<<<<<<< HEAD
     'list.h', 'serialqueue.h', 'stepcompress.h', 'itersolve.h', 'moveq.h',
     'pyhelper.h', 'trapq.h', 'scurve.h',
-=======
-    'list.h', 'serialqueue.h', 'stepcompress.h', 'itersolve.h', 'pyhelper.h',
-    'trapq.h',
->>>>>>> 86121ff7
 ]
 
 defs_stepcompress = """
@@ -67,7 +58,6 @@
     double itersolve_get_commanded_pos(struct stepper_kinematics *sk);
 """
 
-<<<<<<< HEAD
 defs_moveq = """
     struct moveq *moveq_alloc(void);
     void moveq_reset(struct moveq *mq);
@@ -84,16 +74,8 @@
     struct trap_accel_decel *accel_decel_alloc(void);
     void trapq_append(struct trapq *tq, double print_time
         , double start_pos_x, double start_pos_y, double start_pos_z
-        , double axes_d_x, double axes_d_y, double axes_d_z
+        , double axes_r_x, double axes_r_y, double axes_r_z
         , const struct trap_accel_decel *accel_decel);
-=======
-defs_trapq = """
-    void trapq_append(struct trapq *tq, double print_time
-        , double accel_t, double cruise_t, double decel_t
-        , double start_pos_x, double start_pos_y, double start_pos_z
-        , double axes_r_x, double axes_r_y, double axes_r_z
-        , double start_v, double cruise_v, double accel);
->>>>>>> 86121ff7
     struct trapq *trapq_alloc(void);
     void trapq_free(struct trapq *tq);
     void trapq_free_moves(struct trapq *tq, double print_time);
@@ -124,14 +106,8 @@
 defs_kin_extruder = """
     struct stepper_kinematics *extruder_stepper_alloc(void);
     void extruder_add_move(struct trapq *tq, double print_time
-<<<<<<< HEAD
         , double start_e_pos, double extrude_r
         , const struct trap_accel_decel *accel_decel);
-=======
-        , double accel_t, double cruise_t, double decel_t, double start_e_pos
-        , double start_v, double cruise_v, double accel
-        , double extra_accel_v, double extra_decel_v);
->>>>>>> 86121ff7
 """
 
 defs_serialqueue = """
@@ -173,11 +149,7 @@
 
 defs_all = [
     defs_pyhelper, defs_serialqueue, defs_std,
-<<<<<<< HEAD
     defs_stepcompress, defs_itersolve, defs_moveq, defs_trapq,
-=======
-    defs_stepcompress, defs_itersolve, defs_trapq,
->>>>>>> 86121ff7
     defs_kin_cartesian, defs_kin_corexy, defs_kin_delta, defs_kin_polar,
     defs_kin_winch, defs_kin_extruder
 ]
