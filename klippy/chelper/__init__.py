--- conflicted
+++ resolved
@@ -18,12 +18,8 @@
 SOURCE_FILES = [
     'pyhelper.c', 'serialqueue.c', 'stepcompress.c', 'itersolve.c', 'trapq.c',
     'kin_cartesian.c', 'kin_corexy.c', 'kin_delta.c', 'kin_polar.c',
-<<<<<<< HEAD
-    'kin_rotary_delta.c', 'kin_winch.c', 'kin_extruder.c',
+    'kin_rotary_delta.c', 'kin_winch.c', 'kin_extruder.c', 'kin_shaper.c',
     'accel_values.c', 'adxl345.c',
-=======
-    'kin_rotary_delta.c', 'kin_winch.c', 'kin_extruder.c', 'kin_shaper.c',
->>>>>>> 5dc0c8aa
 ]
 DEST_LIB = "c_helper.so"
 OTHER_FILES = [
@@ -186,12 +182,8 @@
     defs_pyhelper, defs_serialqueue, defs_std,
     defs_stepcompress, defs_itersolve, defs_trapq,
     defs_kin_cartesian, defs_kin_corexy, defs_kin_delta, defs_kin_polar,
-    defs_kin_rotary_delta, defs_kin_winch, defs_kin_extruder,
-<<<<<<< HEAD
+    defs_kin_rotary_delta, defs_kin_winch, defs_kin_extruder, defs_kin_shaper,
     defs_accelerometers,
-=======
-    defs_kin_shaper,
->>>>>>> 5dc0c8aa
 ]
 
 # Return the list of file modification times
